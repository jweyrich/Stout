package main

import (
	"bytes"
	"compress/gzip"
	"crypto/md5"
	"encoding/base64"
	"fmt"
	"io"
	"math/big"
	"mime"
	"net/url"
	"os"
	"os/exec"
	"path/filepath"
	"strings"
	"sync"
	"time"

	"github.com/cenk/backoff"
	"golang.org/x/net/html"

	"log"

	"github.com/wsxiaoys/terminal/color"
	"github.com/zackbloom/goamz/s3"
)

const (
	SCRIPT = iota
	STYLE
)

const UPLOAD_WORKERS = 20

var NO_GZIP = []string{
	"mp4",
	"webm",
	"ogg",
}

/*
* Create the hash of the filepath given
 */
func hashFile(path string) []byte {
	hash := md5.New()
	io.WriteString(hash, path)
	io.WriteString(hash, "\n")

	// TODO: Encode type?

	ref := must(os.Open(path)).(*os.File)
	defer ref.Close()

	must(io.Copy(hash, ref))

	return hash.Sum(nil)
}

/*
* Create a md5 hash from the bytes given
 */
func hashBytes(data []byte) []byte {
	hash := md5.New()
	must(io.Copy(hash, bytes.NewReader(data)))
	return hash.Sum(nil)
}

/*
* Create a hash from the xors of the filepaths of files
* useful for creating hashes of a folder/set of files
 */
func hashFiles(files []string) string {
	hash := new(big.Int)
	for _, file := range files {
		val := new(big.Int)
		val.SetBytes(hashFile(file))

		hash = hash.Xor(hash, val)
	}

	return fmt.Sprintf("%x", hash)
}

/*
* NOT USED: Get the current head hash to incorporate in the path or hash
 */
func getRef() string {
	gitPath := mustString(exec.LookPath("git"))

	cmd := exec.Command(gitPath, "rev-parse", "--verify", "HEAD")

	out := bytes.Buffer{}
	cmd.Stdout = &out
	panicIf(cmd.Run())

	return string(out.Bytes())
}

/*
* Guess the correct mime type for the file extension
 */
func guessContentType(file string) string {
	return mime.TypeByExtension(filepath.Ext(file))
}

/*
* Should this file compress? use the NO_GZIP list to check if the extension is available for compression
 */
func shouldCompress(file string) bool {
	ext := filepath.Ext(file)
	for _, e := range NO_GZIP {
		if "."+e == ext {
			return false
		}
	}

	return true
}

<<<<<<< HEAD
/*
* Upload file s3
 */
func uploadFile(bucket *s3.Bucket, reader io.Reader, dest string, includeHash bool, caching int) string {
=======
type UploadFileRequest struct {
	Bucket       *s3.Bucket
	Reader       io.Reader
	Path         string
	Dest         string
	IncludeHash  bool
	CacheSeconds int
}

func uploadFile(req UploadFileRequest) (remotePath string) {
>>>>>>> 1f022e4d
	buffer := bytes.NewBuffer([]byte{})

	compress := shouldCompress(req.Path)

	if compress {
		writer := gzip.NewWriter(buffer)
		must(io.Copy(writer, req.Reader))
		writer.Close()
	} else {
		must(io.Copy(buffer, req.Reader))
	}

	data := buffer.Bytes()

	hash := hashBytes(data)
	hashPrefix := fmt.Sprintf("%x", hash)[:12]
	s3Opts := s3.Options{
		ContentMD5:   base64.StdEncoding.EncodeToString(hash),
		CacheControl: fmt.Sprintf("public, max-age=%d", req.CacheSeconds),
	}

	if compress {
		s3Opts.ContentEncoding = "gzip"
	}

	dest := req.Path
	if req.IncludeHash {
		dest = hashPrefix + "_" + dest
	}
	dest = filepath.Join(req.Dest, dest)

	log.Printf("Uploading to %s in %s (%s) [%d]\n", dest, req.Bucket.Name, hashPrefix, req.CacheSeconds)

	op := func() error {
		// We need to create a new reader each time, as we might be doing this more than once (if it fails)
		return req.Bucket.PutReader(dest, bytes.NewReader(data), int64(len(data)), guessContentType(dest)+"; charset=utf-8", s3.PublicRead, s3Opts)
	}

	back := backoff.NewExponentialBackOff()
	back.MaxElapsedTime = 30 * time.Second

	err := backoff.RetryNotify(op, back, func(err error, next time.Duration) {
		log.Println("Error uploading", err, "retrying in", next)
	})
	panicIf(err)

	return dest
}

/*
* File reference
 */
type FileRef struct {
	LocalPath    string
	RemotePath   string
	UploadedPath string //uploaded path includes the hash
}

/*
* Instance of a file reference
 */
type FileInst struct {
	File     *FileRef
	InstPath string
}

/*
* Open files and pass the handle to uploadFile function
 */
func writeFiles(options Options, includeHash bool, files chan *FileRef) {
	bucket := s3Session.Bucket(options.Bucket)

	for file := range files {
		handle := must(os.Open(file.LocalPath)).(*os.File)
		defer handle.Close()

		// The presence of hash determines the expiration
		var ttl int
		ttl = FOREVER
		if !includeHash {
			ttl = LIMITED
		}

		remote := file.RemotePath
		if strings.HasPrefix(remote, "/") {
			remote = remote[1:]
		}
		partialPath, err := filepath.Rel(options.Dest, remote)
		if err != nil {
			panic(err)
		}

		(*file).UploadedPath = uploadFile(UploadFileRequest{
			Bucket:       bucket,
			Reader:       handle,
			Path:         partialPath,
			Dest:         options.Dest,
			IncludeHash:  includeHash,
			CacheSeconds: ttl,
		})
	}
}

/*
* Deploy/upload files consurently
 */
func deployFiles(options Options, includeHash bool, files []*FileRef) {
	ch := make(chan *FileRef)

	wg := new(sync.WaitGroup)
	for i := 0; i < UPLOAD_WORKERS; i++ {
		wg.Add(1)
		go func() {
			writeFiles(options, includeHash, ch)
			wg.Done()
		}()
	}

	for _, file := range files {
		//catch the case where hash might not have been supplied?
		if !includeHash && strings.HasSuffix(file.RemotePath, ".html") {
			panic(fmt.Sprintf("Cowardly refusing to deploy an html file (%s) without versioning.", file.RemotePath))
		}

		ch <- file
	}

	close(ch)

	wg.Wait()
}

func addFiles(form uint8, parent *html.Node, files []string) {
	for _, file := range files {
		node := html.Node{
			Type: html.ElementNode,
		}
		switch form {
		case SCRIPT:
			node.Data = "script"
			node.Attr = []html.Attribute{
				html.Attribute{
					Key: "src",
					Val: file,
				},
			}

		case STYLE:
			node.Data = "link"
			node.Attr = []html.Attribute{
				html.Attribute{
					Key: "rel",
					Val: "stylesheet",
				},
				html.Attribute{
					Key: "href",
					Val: file,
				},
			}
		default:
			panic("Type not understood")
		}

		parent.AppendChild(&node)
	}
}

/*
* Returns if the host is blank
 */
func isLocal(href string) bool {
	parsed := must(url.Parse(href)).(*url.URL)
	return parsed.Host == ""
}

/*
* add forward slash prefix to links
 */
func formatHref(path string) string {
	if !strings.HasPrefix(path, "/") {
		path = "/" + path
	}
	return path
}

/*
* Render HTML file
 */

func renderHTML(options Options, file HTMLFile) string {
	handle := must(os.Open(file.File.LocalPath)).(*os.File)
	defer handle.Close()

	doc := must(html.Parse(handle)).(*html.Node)

	var f func(*html.Node)
	f = func(n *html.Node) {
		for c := n.FirstChild; c != nil; c = c.NextSibling {
			f(c)
		}

		if n.Type == html.ElementNode {
			switch n.Data {
			case "script":
				for i, a := range n.Attr {
					if a.Key == "src" {
						//find the link from the dependencies and replace
						for _, dep := range file.Deps {
							if dep.InstPath == a.Val {
								n.Attr[i].Val = formatHref(dep.File.UploadedPath)
								break
							}
						}
					}
				}
			case "link":
				stylesheet := false
				for _, a := range n.Attr {
					if a.Key == "rel" {
						stylesheet = a.Val == "stylesheet"
						break
					}
				}
				// TODO(renandincer): take a second look here
				// This node is not a stylesheet
				if !stylesheet {
					return
				}

				// If it is a link replace
				for i, a := range n.Attr {
					if a.Key == "href" {
						for _, dep := range file.Deps {
							if dep.InstPath == a.Val {
								n.Attr[i].Val = formatHref(dep.File.UploadedPath)
								break
							}
						}
					}
				}
			}
		}
	}
	f(doc)

	buf := bytes.NewBuffer([]byte{})
	panicIf(html.Render(buf, doc))

	return buf.String()
}

/*
* parse html files
* returns slice of files found in the html files and a base string for the base
 */

func parseHTML(options Options, path string) (files []string, base string) {
	files = make([]string, 0)

	handle := must(os.Open(path)).(*os.File)
	defer handle.Close()

	doc := must(html.Parse(handle)).(*html.Node)

	var f func(*html.Node)
	// loop to go through all nodes of the html file
	f = func(n *html.Node) {
		for c := n.FirstChild; c != nil; c = c.NextSibling {
			f(c)
		}
		if n.Type == html.ElementNode {
			//if it is a base?
			switch n.Data { //switch by tag name
			case "base":
				for _, a := range n.Attr {
					if a.Key == "href" {
						base = a.Val
					}
				}
			// or a script with src attribute
			case "script":
				for _, a := range n.Attr {
					if a.Key == "src" {
						if isLocal(a.Val) {
							files = append(files, a.Val) //add local files to queue
						}
					}
				}
			//or link attibute
			case "link":
				local := false
				stylesheet := false
				href := ""
				for _, a := range n.Attr {
					switch a.Key {
					case "href":
						local = isLocal(a.Val) //determine if the link is local (aka. without a host)
						href = a.Val
					case "rel":
						stylesheet = a.Val == "stylesheet"
					}
				}
				if local && stylesheet {
					files = append(files, href) //if both local and stylesheet add to files
				}
			}
		}
	}
	f(doc)

	return
}

/*
* deploy html to its permanent hashed path and copy them outside for public
 */
func deployHTML(options Options, id string, file HTMLFile) {
	data := renderHTML(options, file)

	internalPath, err := filepath.Rel(options.Root, file.File.LocalPath)
	if err != nil {
		panic(err)
	}

	permPath := joinPath(options.Dest, id, internalPath)
	curPath := joinPath(options.Dest, internalPath)

	bucket := s3Session.Bucket(options.Bucket)
	uploadFile(UploadFileRequest{
		Bucket:       bucket,
		Reader:       strings.NewReader(data),
		Path:         permPath,
		IncludeHash:  false,
		CacheSeconds: FOREVER,
	})

	log.Println("Copying", permPath, "to", curPath)
	copyFile(bucket, permPath, curPath, "text/html; charset=utf-8", LIMITED)
}

/*
* List all files to be acted upon from the root and glob patterns
 */
func expandFiles(root string, glob string) []string {
	out := make([]string, 0)
	cases := strings.Split(glob, ",")

	for _, pattern := range cases {
		if strings.HasPrefix(pattern, "-/") {
			pattern = pattern[2:]
		} else {
			pattern = joinPath(root, pattern)
		}

		list := must(filepath.Glob(pattern)).([]string)

		for _, file := range list {
			info := must(os.Stat(file)).(os.FileInfo)

			if info.IsDir() {
				filepath.Walk(file, func(path string, info os.FileInfo, err error) error {
					panicIf(err)

					if !info.IsDir() {
						out = append(out, path)
					}

					return nil
				})
			} else {
				out = append(out, file)
			}
		}
	}
	return out
}

/*
* Get file references from the options
 */
func listFiles(options Options) []*FileRef {
	filePaths := expandFiles(options.Root, options.Files)

	files := make([]*FileRef, len(filePaths))
	for i, path := range filePaths {
		remotePath := joinPath(options.Dest, mustString(filepath.Rel(options.Root, path)))

		for strings.HasPrefix(remotePath, "../") {
			remotePath = remotePath[3:]
		}

		files[i] = &FileRef{
			LocalPath:  path,
			RemotePath: remotePath,
		}
	}

	return files
}

func ignoreFiles(full []*FileRef, rem []*FileRef) []*FileRef {
	out := make([]*FileRef, 0, len(full))

	for _, file := range full {
		ignore := false
		path := filepath.Clean(file.LocalPath)

		for _, remFile := range rem {
			if filepath.Clean(remFile.LocalPath) == path {
				ignore = true
				break
			}
		}

		if !ignore {
			out = append(out, file)
		}
	}

	return out
}

func extractFileList(options Options, pattern string) (files []string) {
	files = make([]string, 0)

	parts := strings.Split(pattern, ",")

	for _, part := range parts {
		matches, err := filepath.Glob(joinPath(options.Root, part))
		if err != nil {
			panic(err)
		}
		if matches == nil {
			panic(fmt.Sprintf("Pattern %s did not match any files", part))
		}

		files = append(files, matches...)
	}

	return files
}

/*
* Pick out files with a specific extension
 */
func filesWithExtension(files []*FileRef, ext string) (outFiles []*FileRef) {
	outFiles = make([]*FileRef, 0)
	for _, file := range files {
		if filepath.Ext(file.LocalPath) == ext {
			outFiles = append(outFiles, file)
		}
	}

	return
}

type HTMLFile struct {
	File FileRef
	Deps []FileInst
	Base string
}

func (f HTMLFile) GetLocalPath() string {
	return f.File.LocalPath
}

/*
* Deploy main function
 */
func Deploy(options Options) {
	if s3Session == nil {
		s3Session = openS3(options.AWSKey, options.AWSSecret, options.AWSRegion)
	}

	// list all files that match the glob pattern in the root
	files := listFiles(options)

	htmlFileRefs := filesWithExtension(files, ".html")
	var htmlFiles []HTMLFile //slice with html files
	var id string

	if len(htmlFileRefs) == 0 {
		log.Println("No HTML files found")
	} else {
		inclFiles := make(map[string]*FileRef)
		htmlFiles = make([]HTMLFile, len(htmlFileRefs)) //slice with html files

		for i, file := range htmlFileRefs {
			dir := filepath.Dir(file.LocalPath)

			rel, err := filepath.Rel(options.Root, dir) //get relative filepath
			if err != nil {
				panic(err)
			}

			// get a slice of all paths to stylesheets and scripts
			// get base if there is a base tag to set the default target for all links
			paths, base := parseHTML(options, file.LocalPath)

			// TODO(renandincer): make this error more clear
			// https is included in the http prefix :)
			if strings.HasPrefix(strings.ToLower(base), "http") || strings.HasPrefix(base, "//") {
				panic("Absolute base tags are not supported")
			}

<<<<<<< HEAD
			// Dependancies are a list of file instances
=======
			if strings.HasSuffix(base, "/") {
				base = base[:len(base)-1]
			}

>>>>>>> 1f022e4d
			htmlFiles[i] = HTMLFile{
				File: *file,
				Deps: make([]FileInst, len(paths)),
				Base: base,
			}

			var dest string
			if strings.HasPrefix(base, "/") && strings.HasPrefix(base, "/"+options.Dest) {
				dest = base
			} else {
				dest = joinPath(options.Dest, base)
			}

			var root string
			if strings.HasPrefix(base, "/") && strings.HasSuffix(options.Root, base) {
				root = options.Root
			} else {
				root = joinPath(options.Root, base)
			}

			for j, path := range paths {
				var local, remote string
				//put file locations in dest and root
				if strings.HasPrefix(path, "/") {
					local = joinPath(options.Root, path)
					remote = joinPath(options.Dest, path)
				} else {
					if strings.HasPrefix(base, "/") {
						local = joinPath(root, path)
						remote = joinPath(dest, path)
					} else {
						local = joinPath(options.Root, rel, base, path)
						remote = joinPath(options.Dest, rel, base, path)
					}
				}
				//TODO(renandincer): would this work if the reference is two levels down?
				for strings.HasPrefix(remote, "../") {
					remote = remote[3:]
				}

				//check if the file is already included elsewhere
				ref, ok := inclFiles[local]
				if !ok {
					ref = &FileRef{
						LocalPath:  local,
						RemotePath: remote,

						// Filled in after the deploy:
						UploadedPath: "",
					}
					// if not add it
					inclFiles[local] = ref
				}

				use := FileInst{
					File:     ref,
					InstPath: path,
				}

				htmlFiles[i].Deps[j] = use
			}
		}

		//convert the inclFile map to list
		inclFileList := make([]*FileRef, len(inclFiles))
		i := 0
		for _, ref := range inclFiles {
			inclFileList[i] = ref
			i++
		}

		// hash all the paths of all html files and dependencies together
		hashPaths := make([]string, 0)
		for _, item := range inclFileList {
			hashPaths = append(hashPaths, item.LocalPath)
		}
		for _, item := range htmlFiles {
			hashPaths = append(hashPaths, item.File.LocalPath)
		}
		hash := hashFiles(hashPaths)
		id = hash[:12] //this will go to the html folder

		deployFiles(options, true, inclFileList)
	}
	//deploy all files requested except the html files
	deployFiles(options, false, ignoreFiles(files, htmlFileRefs))

	//deploy html
	if len(htmlFileRefs) != 0 {
		// Ensure that the new files exist in s3
		// Time based on "Eventual Consistency: How soon is eventual?"
		time.Sleep(1500 * time.Millisecond)

		wg := sync.WaitGroup{}
		for _, file := range htmlFiles {
			wg.Add(1)

			go func(file HTMLFile) {
				defer wg.Done()
				deployHTML(options, id, file)
			}(file)
		}

		wg.Wait()
	}

	visId := id
	if id == "" {
		visId = "0 HTML Files"
	}

	color.Printf(`
+------------------------------------+
|         @{g}Deploy Successful!@{|}         |
|                                    |
|       Deploy ID: @{?}%s@{|}      |
+------------------------------------+
`, visId)

}<|MERGE_RESOLUTION|>--- conflicted
+++ resolved
@@ -118,12 +118,6 @@
 	return true
 }
 
-<<<<<<< HEAD
-/*
-* Upload file s3
- */
-func uploadFile(bucket *s3.Bucket, reader io.Reader, dest string, includeHash bool, caching int) string {
-=======
 type UploadFileRequest struct {
 	Bucket       *s3.Bucket
 	Reader       io.Reader
@@ -134,7 +128,6 @@
 }
 
 func uploadFile(req UploadFileRequest) (remotePath string) {
->>>>>>> 1f022e4d
 	buffer := bytes.NewBuffer([]byte{})
 
 	compress := shouldCompress(req.Path)
@@ -640,14 +633,10 @@
 				panic("Absolute base tags are not supported")
 			}
 
-<<<<<<< HEAD
-			// Dependancies are a list of file instances
-=======
 			if strings.HasSuffix(base, "/") {
 				base = base[:len(base)-1]
 			}
 
->>>>>>> 1f022e4d
 			htmlFiles[i] = HTMLFile{
 				File: *file,
 				Deps: make([]FileInst, len(paths)),
